from django import forms
from .models import Patient, UltrasoundExam, Appointment
from billing.models import ServiceType
from django.contrib.auth.forms import PasswordChangeForm, UserChangeForm
from django.contrib.auth.models import User
from datetime import date, timedelta

class PatientForm(forms.ModelForm):
    # Add help text for address fields
    region = forms.CharField(widget=forms.Select(attrs={
        'class': 'form-control',
        'id': 'id_region'
    }))
    province = forms.CharField(widget=forms.Select(attrs={
        'class': 'form-control',
        'id': 'id_province'
    }))
    city = forms.CharField(widget=forms.Select(attrs={
        'class': 'form-control',
        'id': 'id_city'
    }))
    barangay = forms.CharField(widget=forms.Select(attrs={
        'class': 'form-control',
        'id': 'id_barangay'
    }))

    class Meta:
        model = Patient
        fields = [
            'first_name', 'last_name', 'birthday', 'sex', 'marital_status',
            'patient_type', 'patient_status', 'id_number',
            'region', 'province', 'city', 'barangay', 'street_address',
            'contact_number', 'email'
        ]
        widgets = {
            'first_name': forms.TextInput(attrs={
                'class': 'form-control',
                'placeholder': 'Enter first name',
                'pattern': '[A-Za-z ]+',
                'title': 'Only letters and spaces are allowed'
            }),
            'last_name': forms.TextInput(attrs={
                'class': 'form-control',
                'placeholder': 'Enter last name',
                'pattern': '[A-Za-z ]+',
                'title': 'Only letters and spaces are allowed'
            }),
            'birthday': forms.DateInput(attrs={'class': 'form-control', 'type': 'date', 'placeholder': 'Select birthday'}),
            'sex': forms.Select(attrs={'class': 'form-control'}),
            'marital_status': forms.Select(attrs={'class': 'form-control'}),
            'patient_type': forms.Select(attrs={'class': 'form-control', 'id': 'id_patient_type'}),
            'patient_status': forms.Select(attrs={'class': 'form-control', 'id': 'id_patient_status'}),
            'id_number': forms.TextInput(attrs={
                'class': 'form-control',
                'placeholder': 'Enter Senior Citizen/PWD ID number'
            }),
            'street_address': forms.Textarea(attrs={
                'class': 'form-control',
                'rows': 3,
                'placeholder': 'Enter street address, building name/number, etc.'
            }),
            'contact_number': forms.TextInput(attrs={
                'class': 'form-control',
                'placeholder': 'Enter contact number'
            }),
            'email': forms.EmailInput(attrs={
                'class': 'form-control',
                'placeholder': 'Enter email address'
            })
        }

    def __init__(self, *args, **kwargs):
        super().__init__(*args, **kwargs)
        # Initialize empty choices for address dropdowns
        self.fields['region'].choices = [('', 'Select Region...')]
        self.fields['province'].choices = [('', 'Select Province...')]
        self.fields['city'].choices = [('', 'Select City/Municipality...')]
        self.fields['barangay'].choices = [('', 'Select Barangay...')]
        
        # Disable cascading fields initially
        self.fields['province'].widget.attrs['disabled'] = True
        self.fields['city'].widget.attrs['disabled'] = True
        self.fields['barangay'].widget.attrs['disabled'] = True
        
        # Add help text
        self.fields['region'].help_text = 'Select your region'
        self.fields['province'].help_text = 'Select your province'
        self.fields['city'].help_text = 'Select your city/municipality'
        self.fields['barangay'].help_text = 'Select your barangay'

class PatientPasswordChangeForm(PasswordChangeForm):
    """Custom password change form for patients with Bootstrap styling."""
    
    def __init__(self, *args, **kwargs):
        super().__init__(*args, **kwargs)
        for field in self.fields.values():
            field.widget.attrs.update({'class': 'form-control'})

class PatientProfileForm(forms.ModelForm):
    """Form for patients to update their profile information."""
    
    class Meta:
        model = Patient
        fields = ['contact_number', 'email', 'street_address']
        widgets = {
            'contact_number': forms.TextInput(attrs={
                'class': 'form-control',
                'placeholder': 'Enter contact number'
            }),
            'email': forms.EmailInput(attrs={
                'class': 'form-control',
                'placeholder': 'Enter email address'
            }),
            'street_address': forms.Textarea(attrs={
                'class': 'form-control',
                'rows': 3,
                'placeholder': 'Enter street address, building name/number, etc.'
            })
        }

class PatientUserForm(forms.ModelForm):
    """Form for patients to update their user account information."""
    
    class Meta:
        model = User
        fields = ['first_name', 'last_name', 'email']
        widgets = {
            'first_name': forms.TextInput(attrs={
                'class': 'form-control',
                'placeholder': 'Enter first name'
            }),
            'last_name': forms.TextInput(attrs={
                'class': 'form-control',
                'placeholder': 'Enter last name'
            }),
            'email': forms.EmailInput(attrs={
                'class': 'form-control',
                'placeholder': 'Enter email address'
            })
        }

class UltrasoundExamForm(forms.ModelForm):
    class Meta:
        model = UltrasoundExam
        fields = [
            'patient',
            'referring_physician',
            'procedure_type',
            'exam_date',
            'exam_time',
            'findings',
            'impression',
            'recommendations',
            'followup_duration',
            'specialist_referral',
            'technician',
            'notes'
        ]
        widgets = {
            'exam_date': forms.DateInput(attrs={'type': 'date'}),
            'exam_time': forms.TimeInput(attrs={'type': 'time'})
        }

    def __init__(self, *args, **kwargs):
        super().__init__(*args, **kwargs)
        # Filter only active service types
        self.fields['procedure_type'].queryset = ServiceType.objects.filter(is_active=True)
        self.fields['procedure_type'].empty_label = "Select a procedure type..." 

class AppointmentForm(forms.ModelForm):
    """Form for patients to book appointments."""
    
    class Meta:
        model = Appointment
        fields = ['procedure_type', 'appointment_date', 'appointment_time', 'reason', 'notes']
        widgets = {
            'procedure_type': forms.Select(attrs={
                'class': 'form-control',
                'placeholder': 'Select procedure type'
            }),
            'appointment_date': forms.DateInput(attrs={
                'class': 'form-control',
                'type': 'date',
                'min': date.today().strftime('%Y-%m-%d')
            }),
            'appointment_time': forms.TimeInput(attrs={
                'class': 'form-control',
                'type': 'time'
            }),
            'reason': forms.Textarea(attrs={
                'class': 'form-control',
                'rows': 4,
                'placeholder': 'Please describe your symptoms or reason for the appointment'
            }),
            'notes': forms.Textarea(attrs={
                'class': 'form-control',
                'rows': 3,
                'placeholder': 'Any additional notes or special requirements'
            })
        }
    
    def __init__(self, *args, **kwargs):
        super().__init__(*args, **kwargs)
        # Set minimum date to today
        self.fields['appointment_date'].widget.attrs['min'] = date.today().strftime('%Y-%m-%d')
    
    def clean_appointment_date(self):
        appointment_date = self.cleaned_data.get('appointment_date')
        if appointment_date and appointment_date < date.today():
            raise forms.ValidationError("Appointment date cannot be in the past.")
        return appointment_date
    
    def clean_appointment_time(self):
        appointment_time = self.cleaned_data.get('appointment_time')
        appointment_date = self.cleaned_data.get('appointment_date')
        
        if appointment_date and appointment_time:
            # Check if appointment is within clinic hours (8 AM to 5 PM)
            if appointment_time < appointment_time.replace(hour=8, minute=0) or appointment_time > appointment_time.replace(hour=17, minute=0):
                raise forms.ValidationError("Appointments are only available between 8:00 AM and 5:00 PM.")
        
        return appointment_time

class AppointmentUpdateForm(forms.ModelForm):
    """Form for patients to update their appointments."""
    
    class Meta:
        model = Appointment
        fields = ['appointment_date', 'appointment_time', 'reason', 'notes']
        widgets = {
            'appointment_date': forms.DateInput(attrs={
                'class': 'form-control',
                'type': 'date'
            }),
            'appointment_time': forms.TimeInput(attrs={
                'class': 'form-control',
                'type': 'time'
            }),
            'reason': forms.Textarea(attrs={
                'class': 'form-control',
                'rows': 4,
                'placeholder': 'Please describe your symptoms or reason for the appointment'
            }),
            'notes': forms.Textarea(attrs={
                'class': 'form-control',
                'rows': 3,
                'placeholder': 'Any additional notes or special requirements'
            })
        }
    
    def clean_appointment_date(self):
        appointment_date = self.cleaned_data.get('appointment_date')
        if appointment_date and appointment_date < date.today():
            raise forms.ValidationError("Appointment date cannot be in the past.")
        return appointment_date

class StaffUserForm(forms.ModelForm):
    """Form for editing staff user information."""
    
    class Meta:
        model = User
        fields = ['username', 'first_name', 'last_name', 'email', 'is_staff', 'is_active']
        widgets = {
            'username': forms.TextInput(attrs={
                'class': 'form-control',
                'placeholder': 'Enter username'
            }),
            'first_name': forms.TextInput(attrs={
                'class': 'form-control',
                'placeholder': 'Enter first name'
            }),
            'last_name': forms.TextInput(attrs={
                'class': 'form-control',
                'placeholder': 'Enter last name'
            }),
            'email': forms.EmailInput(attrs={
                'class': 'form-control',
                'placeholder': 'Enter email address'
            }),
            'is_staff': forms.CheckboxInput(attrs={
                'class': 'form-check-input'
            }),
            'is_active': forms.CheckboxInput(attrs={
                'class': 'form-check-input'
            })
        }
    
    def __init__(self, *args, **kwargs):
        super().__init__(*args, **kwargs)
        # Add help text
        self.fields['username'].help_text = 'Required. 150 characters or fewer. Letters, digits and @/./+/-/_ only.'
        self.fields['email'].help_text = 'Enter a valid email address.'

class StaffPasswordChangeForm(forms.Form):
    """Form for changing staff user password."""
    
    new_password1 = forms.CharField(
        label="New password",
        widget=forms.PasswordInput(attrs={
            'class': 'form-control',
            'placeholder': 'Enter new password'
        }),
        help_text="Your password must contain at least 8 characters."
    )
    new_password2 = forms.CharField(
        label="Confirm new password",
        widget=forms.PasswordInput(attrs={
            'class': 'form-control',
            'placeholder': 'Confirm new password'
        }),
        help_text="Enter the same password as before, for verification."
    )
    
    def __init__(self, user, *args, **kwargs):
        self.user = user
        super().__init__(*args, **kwargs)
    
    def clean_new_password2(self):
        password1 = self.cleaned_data.get('new_password1')
        password2 = self.cleaned_data.get('new_password2')
        
        if password1 and password2:
            if password1 != password2:
                raise forms.ValidationError("The two password fields didn't match.")
        
        return password2
    
    def save(self, commit=True):
        password = self.cleaned_data["new_password1"]
        self.user.set_password(password)
        if commit:
            self.user.save()
<<<<<<< HEAD
        return self.user 

from billing.models import ServiceType
class ServiceForm(forms.ModelForm):
    class Meta:
        model = ServiceType
        fields = ['name', 'description', 'base_price', 'is_active']
=======
        return self.user 
>>>>>>> cda5afa6
<|MERGE_RESOLUTION|>--- conflicted
+++ resolved
@@ -1,7 +1,7 @@
 from django import forms
 from .models import Patient, UltrasoundExam, Appointment
 from billing.models import ServiceType
-from django.contrib.auth.forms import PasswordChangeForm, UserChangeForm
+from django.contrib.auth.forms import PasswordChangeForm, UserChangeForm, UserChangeForm
 from django.contrib.auth.models import User
 from datetime import date, timedelta
 
@@ -330,14 +330,10 @@
         self.user.set_password(password)
         if commit:
             self.user.save()
-<<<<<<< HEAD
         return self.user 
 
 from billing.models import ServiceType
 class ServiceForm(forms.ModelForm):
     class Meta:
         model = ServiceType
-        fields = ['name', 'description', 'base_price', 'is_active']
-=======
-        return self.user 
->>>>>>> cda5afa6
+        fields = ['name', 'description', 'base_price', 'is_active']